#!/usr/bin/python3
# -*- coding: utf-8 -*-

import cherrypy
import time
import json
import yaml
import html_out as html
import logging
import logging.handlers
import getopt
import sys

from authconn import AuthException
from auth import Authenticator
from engine import Engine, EngineException
from validation import ValidationError
from osm_common.dbbase import DbException
from osm_common.fsbase import FsException
from osm_common.msgbase import MsgException
from http import HTTPStatus
from codecs import getreader
from os import environ, path

__author__ = "Alfonso Tierno <alfonso.tiernosepulveda@telefonica.com>"

# TODO consider to remove and provide version using the static version file
__version__ = "0.1.3"
version_date = "Apr 2018"
database_version = '1.0'
auth_database_version = '1.0'

"""
North Bound Interface  (O: OSM specific; 5,X: SOL005 not implemented yet; O5: SOL005 implemented)
URL: /osm                                                       GET     POST    PUT     DELETE  PATCH
        /nsd/v1
            /ns_descriptors_content                             O       O
                /<nsdInfoId>                                    O       O       O       O
            /ns_descriptors                                     O5      O5
                /<nsdInfoId>                                    O5                      O5      5
                    /nsd_content                                O5              O5
                    /nsd                                        O
                    /artifacts[/<artifactPath>]                 O
            /pnf_descriptors                                    5       5
                /<pnfdInfoId>                                   5                       5       5
                    /pnfd_content                               5               5
            /subscriptions                                      5       5
                /<subscriptionId>                               5                       X

        /vnfpkgm/v1
            /vnf_packages_content                               O       O
                /<vnfPkgId>                                     O                       O
            /vnf_packages                                       O5      O5
                /<vnfPkgId>                                     O5                      O5      5
                    /package_content                            O5               O5
                        /upload_from_uri                                X
                    /vnfd                                       O5
                    /artifacts[/<artifactPath>]                 O5
            /subscriptions                                      X       X
                /<subscriptionId>                               X                       X

        /nslcm/v1
            /ns_instances_content                               O       O
                /<nsInstanceId>                                 O                       O
            /ns_instances                                       5       5
                /<nsInstanceId>                                 O5                      O5
                    instantiate                                         O5
                    terminate                                           O5
                    action                                              O
                    scale                                               O5
                    heal                                                5
            /ns_lcm_op_occs                                     5       5
                /<nsLcmOpOccId>                                 5                       5       5
                    TO BE COMPLETED                             5               5
            /vnf_instances  (also vnfrs for compatibility)      O
                /<vnfInstanceId>                                O
            /subscriptions                                      5       5
                /<subscriptionId>                               5                       X

        /pdu/v1
            /pdu_descriptor                                     O       O
                /<id>                                           O               O       O       O

        /admin/v1
            /tokens                                             O       O
                /<id>                                           O                       O
            /users                                              O       O
                /<id>                                           O               O       O       O
            /projects                                           O       O
                /<id>                                           O                       O
            /vims_accounts  (also vims for compatibility)       O       O
                /<id>                                           O                       O       O
            /sdns                                               O       O
                /<id>                                           O                       O       O

        /nst/v1                                                 O       O
            /netslice_templates_content                         O       O
                /<nstInfoId>                                    O       O       O       O
            /netslice_templates                                 O       O
                /<nstInfoId>                                    O                       O       O
                    /nst_content                                O               O
                    /nst                                        O
                    /artifacts[/<artifactPath>]                 O
            /subscriptions                                      X       X
                /<subscriptionId>                               X                       X

        /nsilcm/v1
            /netslice_instances_content                         O       O
                /<SliceInstanceId>                              O                       O
            /netslice_instances                                 O       O
                /<SliceInstanceId>                              O                       O
                    instantiate                                         O
                    terminate                                           O
                    action                                              O
            /nsi_lcm_op_occs                                    O       O
                /<nsiLcmOpOccId>                                O                       O       O
            /subscriptions                                      X       X
                /<subscriptionId>                               X                       X

query string:
    Follows SOL005 section 4.3.2 It contains extra METHOD to override http method, FORCE to force.
        simpleFilterExpr := <attrName>["."<attrName>]*["."<op>]"="<value>[","<value>]*
        filterExpr := <simpleFilterExpr>["&"<simpleFilterExpr>]*
        op := "eq" | "neq" (or "ne") | "gt" | "lt" | "gte" | "lte" | "cont" | "ncont"
        attrName := string
    For filtering inside array, it must select the element of the array, or add ANYINDEX to apply the filtering over any
    item of the array, that is, pass if any item of the array pass the filter.
    It allows both ne and neq for not equal
    TODO: 4.3.3 Attribute selectors
        all_fields, fields=x,y,.., exclude_default, exclude_fields=x,y,...
        (none)	… same as “exclude_default”
        all_fields	… all attributes.
        fields=<list>	… all attributes except all complex attributes with minimum cardinality of zero that are not
        conditionally mandatory, and that are not provided in <list>.
        exclude_fields=<list>	… all attributes except those complex attributes with a minimum cardinality of zero that
        are not conditionally mandatory, and that are provided in <list>.
        exclude_default	… all attributes except those complex attributes with a minimum cardinality of zero that are not
        conditionally mandatory, and that are part of the "default exclude set" defined in the present specification for
        the particular resource
        exclude_default and include=<list>	… all attributes except those complex attributes with a minimum cardinality
        of zero that are not conditionally mandatory and that are part of the "default exclude set" defined in the
        present specification for the particular resource, but that are not part of <list>
Header field name	Reference	Example	Descriptions
    Accept	IETF RFC 7231 [19]	application/json	Content-Types that are acceptable for the response.
    This header field shall be present if the response is expected to have a non-empty message body.
    Content-Type	IETF RFC 7231 [19]	application/json	The MIME type of the body of the request.
    This header field shall be present if the request has a non-empty message body.
    Authorization	IETF RFC 7235 [22]	Bearer mF_9.B5f-4.1JqM 	The authorization token for the request.
    Details are specified in clause 4.5.3.
    Range	IETF RFC 7233 [21]	1000-2000	Requested range of bytes from a file
Header field name	Reference	Example	Descriptions
    Content-Type	IETF RFC 7231 [19]	application/json	The MIME type of the body of the response.
    This header field shall be present if the response has a non-empty message body.
    Location	IETF RFC 7231 [19]	http://www.example.com/vnflcm/v1/vnf_instances/123	Used in redirection, or when a
    new resource has been created.
    This header field shall be present if the response status code is 201 or 3xx.
    In the present document this header field is also used if the response status code is 202 and a new resource was
    created.
    WWW-Authenticate	IETF RFC 7235 [22]	Bearer realm="example"	Challenge if the corresponding HTTP request has not
    provided authorization, or error details if the corresponding HTTP request has provided an invalid authorization
    token.
    Accept-Ranges	IETF RFC 7233 [21]	bytes	Used by the Server to signal whether or not it supports ranges for
    certain resources.
    Content-Range	IETF RFC 7233 [21]	bytes 21010-47021/ 47022	Signals the byte range that is contained in the
    response, and the total length of the file.
    Retry-After	IETF RFC 7231 [19]	Fri, 31 Dec 1999 23:59:59 GMT
"""


class NbiException(Exception):

    def __init__(self, message, http_code=HTTPStatus.METHOD_NOT_ALLOWED):
        Exception.__init__(self, message)
        self.http_code = http_code


class Server(object):
    instance = 0
    # to decode bytes to str
    reader = getreader("utf-8")

    def __init__(self):
        self.instance += 1
        self.engine = Engine()
        self.authenticator = Authenticator()
        self.valid_methods = {   # contains allowed URL and methods
            "admin": {
                "v1": {
                    "tokens": {"METHODS": ("GET", "POST", "DELETE"),
                               "<ID>": {"METHODS": ("GET", "DELETE")}
                               },
                    "users": {"METHODS": ("GET", "POST"),
                              "<ID>": {"METHODS": ("GET", "POST", "DELETE", "PATCH", "PUT")}
                              },
                    "projects": {"METHODS": ("GET", "POST"),
                                 "<ID>": {"METHODS": ("GET", "DELETE")}
                                 },
                    "vims": {"METHODS": ("GET", "POST"),
                             "<ID>": {"METHODS": ("GET", "DELETE", "PATCH", "PUT")}
                             },
                    "vim_accounts": {"METHODS": ("GET", "POST"),
                                     "<ID>": {"METHODS": ("GET", "DELETE", "PATCH", "PUT")}
                                     },
                    "sdns": {"METHODS": ("GET", "POST"),
                             "<ID>": {"METHODS": ("GET", "DELETE", "PATCH", "PUT")}
                             },
                }
            },
            "pdu": {
                "v1": {
                    "pdu_descriptors": {"METHODS": ("GET", "POST"),
                                        "<ID>": {"METHODS": ("GET", "POST", "DELETE", "PATCH", "PUT")}
                                        },
                }
            },
            "nsd": {
                "v1": {
                    "ns_descriptors_content": {"METHODS": ("GET", "POST"),
                                               "<ID>": {"METHODS": ("GET", "PUT", "DELETE")}
                                               },
                    "ns_descriptors": {"METHODS": ("GET", "POST"),
                                       "<ID>": {"METHODS": ("GET", "DELETE", "PATCH"),
                                                "nsd_content": {"METHODS": ("GET", "PUT")},
                                                "nsd": {"METHODS": "GET"},  # descriptor inside package
                                                "artifacts": {"*": {"METHODS": "GET"}}
                                                }
                                       },
                    "pnf_descriptors": {"TODO": ("GET", "POST"),
                                        "<ID>": {"TODO": ("GET", "DELETE", "PATCH"),
                                                 "pnfd_content": {"TODO": ("GET", "PUT")}
                                                 }
                                        },
                    "subscriptions": {"TODO": ("GET", "POST"),
                                      "<ID>": {"TODO": ("GET", "DELETE")}
                                      },
                }
            },
            "vnfpkgm": {
                "v1": {
                    "vnf_packages_content": {"METHODS": ("GET", "POST"),
                                             "<ID>": {"METHODS": ("GET", "PUT", "DELETE")}
                                             },
                    "vnf_packages": {"METHODS": ("GET", "POST"),
                                     "<ID>": {"METHODS": ("GET", "DELETE", "PATCH"),  # GET: vnfPkgInfo
                                              "package_content": {"METHODS": ("GET", "PUT"),         # package
                                                                  "upload_from_uri": {"TODO": "POST"}
                                                                  },
                                              "vnfd": {"METHODS": "GET"},                    # descriptor inside package
                                              "artifacts": {"*": {"METHODS": "GET"}}
                                              }
                                     },
                    "subscriptions": {"TODO": ("GET", "POST"),
                                      "<ID>": {"TODO": ("GET", "DELETE")}
                                      },
                }
            },
            "nslcm": {
                "v1": {
                    "ns_instances_content": {"METHODS": ("GET", "POST"),
                                             "<ID>": {"METHODS": ("GET", "DELETE")}
                                             },
                    "ns_instances": {"METHODS": ("GET", "POST"),
                                     "<ID>": {"METHODS": ("GET", "DELETE"),
                                              "scale": {"METHODS": "POST"},
                                              "terminate": {"METHODS": "POST"},
                                              "instantiate": {"METHODS": "POST"},
                                              "action": {"METHODS": "POST"},
                                              }
                                     },
                    "ns_lcm_op_occs": {"METHODS": "GET",
                                       "<ID>": {"METHODS": "GET"},
                                       },
                    "vnfrs": {"METHODS": ("GET"),
                              "<ID>": {"METHODS": ("GET")}
                              },
                    "vnf_instances": {"METHODS": ("GET"),
                                      "<ID>": {"METHODS": ("GET")}
                                      },
                }
            },
            "nst": {
                "v1": {
                    "netslice_templates_content": {"METHODS": ("GET", "POST"),
                                                   "<ID>": {"METHODS": ("GET", "PUT", "DELETE")}
                                                   },
                    "netslice_templates": {"METHODS": ("GET", "POST"),
                                           "<ID>": {"METHODS": ("GET", "DELETE"), "TODO": "PATCH",
                                                    "nst_content": {"METHODS": ("GET", "PUT")},
                                                    "nst": {"METHODS": "GET"},  # descriptor inside package
                                                    "artifacts": {"*": {"METHODS": "GET"}}
                                                    }
                                           },
                    "subscriptions": {"TODO": ("GET", "POST"),
                                      "<ID>": {"TODO": ("GET", "DELETE")}
                                      },
                }
            },
            "nsilcm": {
                "v1": {
                    "netslice_instances_content": {"METHODS": ("GET", "POST"),
                                                   "<ID>": {"METHODS": ("GET", "DELETE")}
                                                   },
                    "netslice_instances": {"METHODS": ("GET", "POST"),
                                           "<ID>": {"METHODS": ("GET", "DELETE"),
                                                    "terminate": {"METHODS": "POST"},
                                                    "instantiate": {"METHODS": "POST"},
                                                    "action": {"METHODS": "POST"},
                                                    }
                                           },
                    "nsi_lcm_op_occs": {"METHODS": "GET",
                                        "<ID>": {"METHODS": "GET"},
                                        },
                }
            },
        }

    def _format_in(self, kwargs):
        try:
            indata = None
            if cherrypy.request.body.length:
                error_text = "Invalid input format "

                if "Content-Type" in cherrypy.request.headers:
                    if "application/json" in cherrypy.request.headers["Content-Type"]:
                        error_text = "Invalid json format "
                        indata = json.load(self.reader(cherrypy.request.body))
                        cherrypy.request.headers.pop("Content-File-MD5", None)
                    elif "application/yaml" in cherrypy.request.headers["Content-Type"]:
                        error_text = "Invalid yaml format "
                        indata = yaml.load(cherrypy.request.body)
                        cherrypy.request.headers.pop("Content-File-MD5", None)
                    elif "application/binary" in cherrypy.request.headers["Content-Type"] or \
                         "application/gzip" in cherrypy.request.headers["Content-Type"] or \
                         "application/zip" in cherrypy.request.headers["Content-Type"] or \
                         "text/plain" in cherrypy.request.headers["Content-Type"]:
                        indata = cherrypy.request.body  # .read()
                    elif "multipart/form-data" in cherrypy.request.headers["Content-Type"]:
                        if "descriptor_file" in kwargs:
                            filecontent = kwargs.pop("descriptor_file")
                            if not filecontent.file:
                                raise NbiException("empty file or content", HTTPStatus.BAD_REQUEST)
                            indata = filecontent.file  # .read()
                            if filecontent.content_type.value:
                                cherrypy.request.headers["Content-Type"] = filecontent.content_type.value
                    else:
                        # raise cherrypy.HTTPError(HTTPStatus.Not_Acceptable,
                        #                          "Only 'Content-Type' of type 'application/json' or
                        # 'application/yaml' for input format are available")
                        error_text = "Invalid yaml format "
                        indata = yaml.load(cherrypy.request.body)
                        cherrypy.request.headers.pop("Content-File-MD5", None)
                else:
                    error_text = "Invalid yaml format "
                    indata = yaml.load(cherrypy.request.body)
                    cherrypy.request.headers.pop("Content-File-MD5", None)
            if not indata:
                indata = {}

            format_yaml = False
            if cherrypy.request.headers.get("Query-String-Format") == "yaml":
                format_yaml = True

            for k, v in kwargs.items():
                if isinstance(v, str):
                    if v == "":
                        kwargs[k] = None
                    elif format_yaml:
                        try:
                            kwargs[k] = yaml.load(v)
                        except Exception:
                            pass
                    elif k.endswith(".gt") or k.endswith(".lt") or k.endswith(".gte") or k.endswith(".lte"):
                        try:
                            kwargs[k] = int(v)
                        except Exception:
                            try:
                                kwargs[k] = float(v)
                            except Exception:
                                pass
                    elif v.find(",") > 0:
                        kwargs[k] = v.split(",")
                elif isinstance(v, (list, tuple)):
                    for index in range(0, len(v)):
                        if v[index] == "":
                            v[index] = None
                        elif format_yaml:
                            try:
                                v[index] = yaml.load(v[index])
                            except Exception:
                                pass

            return indata
        except (ValueError, yaml.YAMLError) as exc:
            raise NbiException(error_text + str(exc), HTTPStatus.BAD_REQUEST)
        except KeyError as exc:
            raise NbiException("Query string error: " + str(exc), HTTPStatus.BAD_REQUEST)
        except Exception as exc:
            raise NbiException(error_text + str(exc), HTTPStatus.BAD_REQUEST)

    @staticmethod
    def _format_out(data, session=None, _format=None):
        """
        return string of dictionary data according to requested json, yaml, xml. By default json
        :param data: response to be sent. Can be a dict, text or file
        :param session:
        :param _format: The format to be set as Content-Type ir data is a file
        :return: None
        """
        accept = cherrypy.request.headers.get("Accept")
        if data is None:
            if accept and "text/html" in accept:
                return html.format(data, cherrypy.request, cherrypy.response, session)
            # cherrypy.response.status = HTTPStatus.NO_CONTENT.value
            return
        elif hasattr(data, "read"):  # file object
            if _format:
                cherrypy.response.headers["Content-Type"] = _format
            elif "b" in data.mode:  # binariy asssumig zip
                cherrypy.response.headers["Content-Type"] = 'application/zip'
            else:
                cherrypy.response.headers["Content-Type"] = 'text/plain'
            # TODO check that cherrypy close file. If not implement pending things to close  per thread next
            return data
        if accept:
            if "application/json" in accept:
                cherrypy.response.headers["Content-Type"] = 'application/json; charset=utf-8'
                a = json.dumps(data, indent=4) + "\n"
                return a.encode("utf8")
            elif "text/html" in accept:
                return html.format(data, cherrypy.request, cherrypy.response, session)

            elif "application/yaml" in accept or "*/*" in accept or "text/plain" in accept:
                pass
            else:
                raise cherrypy.HTTPError(HTTPStatus.NOT_ACCEPTABLE.value,
                                         "Only 'Accept' of type 'application/json' or 'application/yaml' "
                                         "for output format are available")
        cherrypy.response.headers["Content-Type"] = 'application/yaml'
        return yaml.safe_dump(data, explicit_start=True, indent=4, default_flow_style=False, tags=False,
                              encoding='utf-8', allow_unicode=True)  # , canonical=True, default_style='"'

    @cherrypy.expose
    def index(self, *args, **kwargs):
        session = None
        try:
            if cherrypy.request.method == "GET":
                session = self.authenticator.authorize()
                outdata = "Index page"
            else:
                raise cherrypy.HTTPError(HTTPStatus.METHOD_NOT_ALLOWED.value,
                                         "Method {} not allowed for tokens".format(cherrypy.request.method))

            return self._format_out(outdata, session)

        except (EngineException, AuthException) as e:
            cherrypy.log("index Exception {}".format(e))
            cherrypy.response.status = e.http_code.value
            return self._format_out("Welcome to OSM!", session)

    @cherrypy.expose
    def version(self, *args, **kwargs):
        # TODO consider to remove and provide version using the static version file
        global __version__, version_date
        try:
            if cherrypy.request.method != "GET":
                raise NbiException("Only method GET is allowed", HTTPStatus.METHOD_NOT_ALLOWED)
            elif args or kwargs:
                raise NbiException("Invalid URL or query string for version", HTTPStatus.METHOD_NOT_ALLOWED)
            return __version__ + " " + version_date
        except NbiException as e:
            cherrypy.response.status = e.http_code.value
            problem_details = {
                "code": e.http_code.name,
                "status": e.http_code.value,
                "detail": str(e),
            }
            return self._format_out(problem_details, None)

    @cherrypy.expose
    def token(self, method, token_id=None, kwargs=None):
        session = None
        # self.engine.load_dbase(cherrypy.request.app.config)
        indata = self._format_in(kwargs)
        if not isinstance(indata, dict):
            raise NbiException("Expected application/yaml or application/json Content-Type", HTTPStatus.BAD_REQUEST)
        try:
            if method == "GET":
                session = self.authenticator.authorize()
                if token_id:
                    outdata = self.authenticator.get_token(session, token_id)
                else:
                    outdata = self.authenticator.get_token_list(session)
            elif method == "POST":
                try:
                    session = self.authenticator.authorize()
                except Exception:
                    session = None
                if kwargs:
                    indata.update(kwargs)
                outdata = self.authenticator.new_token(session, indata, cherrypy.request.remote)
                session = outdata
                cherrypy.session['Authorization'] = outdata["_id"]
                self._set_location_header("admin", "v1", "tokens", outdata["_id"])
                # cherrypy.response.cookie["Authorization"] = outdata["id"]
                # cherrypy.response.cookie["Authorization"]['expires'] = 3600
            elif method == "DELETE":
                if not token_id and "id" in kwargs:
                    token_id = kwargs["id"]
                elif not token_id:
                    session = self.authenticator.authorize()
                    token_id = session["_id"]
                outdata = self.authenticator.del_token(token_id)
                session = None
                cherrypy.session['Authorization'] = "logout"
                # cherrypy.response.cookie["Authorization"] = token_id
                # cherrypy.response.cookie["Authorization"]['expires'] = 0
            else:
                raise NbiException("Method {} not allowed for token".format(method), HTTPStatus.METHOD_NOT_ALLOWED)
            return self._format_out(outdata, session)
        except (NbiException, EngineException, DbException, AuthException) as e:
            cherrypy.log("tokens Exception {}".format(e))
            cherrypy.response.status = e.http_code.value
            problem_details = {
                "code": e.http_code.name,
                "status": e.http_code.value,
                "detail": str(e),
            }
            return self._format_out(problem_details, session)

    @cherrypy.expose
    def test(self, *args, **kwargs):
        thread_info = None
        if args and args[0] == "help":
            return "<html><pre>\ninit\nfile/<name>  download file\ndb-clear/table\nprune\nlogin\nlogin2\n"\
                   "sleep/<time>\nmessage/topic\n</pre></html>"

        elif args and args[0] == "init":
            try:
                # self.engine.load_dbase(cherrypy.request.app.config)
                self.engine.create_admin()
                return "Done. User 'admin', password 'admin' created"
            except Exception:
                cherrypy.response.status = HTTPStatus.FORBIDDEN.value
                return self._format_out("Database already initialized")
        elif args and args[0] == "file":
            return cherrypy.lib.static.serve_file(cherrypy.tree.apps['/osm'].config["storage"]["path"] + "/" + args[1],
                                                  "text/plain", "attachment")
        elif args and args[0] == "file2":
            f_path = cherrypy.tree.apps['/osm'].config["storage"]["path"] + "/" + args[1]
            f = open(f_path, "r")
            cherrypy.response.headers["Content-type"] = "text/plain"
            return f

        elif len(args) == 2 and args[0] == "db-clear":
            return self.engine.db.del_list(args[1], kwargs)
        elif args and args[0] == "prune":
            return self.engine.prune()
        elif args and args[0] == "login":
            if not cherrypy.request.headers.get("Authorization"):
                cherrypy.response.headers["WWW-Authenticate"] = 'Basic realm="Access to OSM site", charset="UTF-8"'
                cherrypy.response.status = HTTPStatus.UNAUTHORIZED.value
        elif args and args[0] == "login2":
            if not cherrypy.request.headers.get("Authorization"):
                cherrypy.response.headers["WWW-Authenticate"] = 'Bearer realm="Access to OSM site"'
                cherrypy.response.status = HTTPStatus.UNAUTHORIZED.value
        elif args and args[0] == "sleep":
            sleep_time = 5
            try:
                sleep_time = int(args[1])
            except Exception:
                cherrypy.response.status = HTTPStatus.FORBIDDEN.value
                return self._format_out("Database already initialized")
            thread_info = cherrypy.thread_data
            print(thread_info)
            time.sleep(sleep_time)
            # thread_info
        elif len(args) >= 2 and args[0] == "message":
            main_topic = args[1]
            return_text = "<html><pre>{} ->\n".format(main_topic)
            try:
                if cherrypy.request.method == 'POST':
                    to_send = yaml.load(cherrypy.request.body)
                    for k, v in to_send.items():
                        self.engine.msg.write(main_topic, k, v)
                        return_text += "  {}: {}\n".format(k, v)
                elif cherrypy.request.method == 'GET':
                    for k, v in kwargs.items():
                        self.engine.msg.write(main_topic, k, yaml.load(v))
                        return_text += "  {}: {}\n".format(k, yaml.load(v))
            except Exception as e:
                return_text += "Error: " + str(e)
            return_text += "</pre></html>\n"
            return return_text

        return_text = (
            "<html><pre>\nheaders:\n  args: {}\n".format(args) +
            "  kwargs: {}\n".format(kwargs) +
            "  headers: {}\n".format(cherrypy.request.headers) +
            "  path_info: {}\n".format(cherrypy.request.path_info) +
            "  query_string: {}\n".format(cherrypy.request.query_string) +
            "  session: {}\n".format(cherrypy.session) +
            "  cookie: {}\n".format(cherrypy.request.cookie) +
            "  method: {}\n".format(cherrypy.request.method) +
            " session: {}\n".format(cherrypy.session.get('fieldname')) +
            "  body:\n")
        return_text += "    length: {}\n".format(cherrypy.request.body.length)
        if cherrypy.request.body.length:
            return_text += "    content: {}\n".format(
                str(cherrypy.request.body.read(int(cherrypy.request.headers.get('Content-Length', 0)))))
        if thread_info:
            return_text += "thread: {}\n".format(thread_info)
        return_text += "</pre></html>"
        return return_text

    def _check_valid_url_method(self, method, *args):
        if len(args) < 3:
            raise NbiException("URL must contain at least 'main_topic/version/topic'", HTTPStatus.METHOD_NOT_ALLOWED)

        reference = self.valid_methods
        for arg in args:
            if arg is None:
                break
            if not isinstance(reference, dict):
                raise NbiException("URL contains unexpected extra items '{}'".format(arg),
                                   HTTPStatus.METHOD_NOT_ALLOWED)

            if arg in reference:
                reference = reference[arg]
            elif "<ID>" in reference:
                reference = reference["<ID>"]
            elif "*" in reference:
                reference = reference["*"]
                break
            else:
                raise NbiException("Unexpected URL item {}".format(arg), HTTPStatus.METHOD_NOT_ALLOWED)
        if "TODO" in reference and method in reference["TODO"]:
            raise NbiException("Method {} not supported yet for this URL".format(method), HTTPStatus.NOT_IMPLEMENTED)
        elif "METHODS" in reference and method not in reference["METHODS"]:
            raise NbiException("Method {} not supported for this URL".format(method), HTTPStatus.METHOD_NOT_ALLOWED)
        return

    @staticmethod
    def _set_location_header(main_topic, version, topic, id):
        """
        Insert response header Location with the URL of created item base on URL params
        :param main_topic:
        :param version:
        :param topic:
        :param id:
        :return: None
        """
        # Use cherrypy.request.base for absoluted path and make use of request.header HOST just in case behind aNAT
        cherrypy.response.headers["Location"] = "/osm/{}/{}/{}/{}".format(main_topic, version, topic, id)
        return

    @cherrypy.expose
    def default(self, main_topic=None, version=None, topic=None, _id=None, item=None, *args, **kwargs):
        session = None
        outdata = None
        _format = None
        method = "DONE"
        engine_topic = None
        rollback = []
        session = None
        try:
            if not main_topic or not version or not topic:
                raise NbiException("URL must contain at least 'main_topic/version/topic'",
                                   HTTPStatus.METHOD_NOT_ALLOWED)
<<<<<<< HEAD
            if main_topic not in ("admin", "vnfpkgm", "nsd", "nslcm", "pdu"):
=======
            if main_topic not in ("admin", "vnfpkgm", "nsd", "nslcm", "nst", "nsilcm"):
>>>>>>> 07f3172e
                raise NbiException("URL main_topic '{}' not supported".format(main_topic),
                                   HTTPStatus.METHOD_NOT_ALLOWED)
            if version != 'v1':
                raise NbiException("URL version '{}' not supported".format(version), HTTPStatus.METHOD_NOT_ALLOWED)

            if kwargs and "METHOD" in kwargs and kwargs["METHOD"] in ("PUT", "POST", "DELETE", "GET", "PATCH"):
                method = kwargs.pop("METHOD")
            else:
                method = cherrypy.request.method
            if kwargs and "FORCE" in kwargs:
                force = kwargs.pop("FORCE")
            else:
                force = False
            self._check_valid_url_method(method, main_topic, version, topic, _id, item, *args)
            if main_topic == "admin" and topic == "tokens":
                return self.token(method, _id, kwargs)

            # self.engine.load_dbase(cherrypy.request.app.config)
            session = self.authenticator.authorize()
            indata = self._format_in(kwargs)
            engine_topic = topic
            if topic == "subscriptions":
                engine_topic = main_topic + "_" + topic
            if item:
                engine_topic = item

            if main_topic == "nsd":
                engine_topic = "nsds"
            elif main_topic == "vnfpkgm":
                engine_topic = "vnfds"
            elif main_topic == "nslcm":
                engine_topic = "nsrs"
                if topic == "ns_lcm_op_occs":
                    engine_topic = "nslcmops"
                if topic == "vnfrs" or topic == "vnf_instances":
                    engine_topic = "vnfrs"
            elif main_topic == "nst":
                engine_topic = "nsts"
            elif main_topic == "nsilcm":
                engine_topic = "nsis"
                if topic == "nsi_lcm_op_occs":
                    engine_topic = "nsilcmops" 
            elif main_topic == "pdu":
                engine_topic = "pdus"
            if engine_topic == "vims":   # TODO this is for backward compatibility, it will remove in the future
                engine_topic = "vim_accounts"

            if method == "GET":
                if item in ("nsd_content", "package_content", "artifacts", "vnfd", "nsd", "nst", "nst_content"):
                    if item in ("vnfd", "nsd", "nst"):
                        path = "$DESCRIPTOR"
                    elif args:
                        path = args
                    elif item == "artifacts":
                        path = ()
                    else:
                        path = None
                    file, _format = self.engine.get_file(session, engine_topic, _id, path,
                                                         cherrypy.request.headers.get("Accept"))
                    outdata = file
                elif not _id:
                    outdata = self.engine.get_item_list(session, engine_topic, kwargs)
                else:
                    outdata = self.engine.get_item(session, engine_topic, _id)
            elif method == "POST":
                if topic in ("ns_descriptors_content", "vnf_packages_content", "netslice_templates_content"):
                    _id = cherrypy.request.headers.get("Transaction-Id")
                    if not _id:
                        _id = self.engine.new_item(rollback, session, engine_topic, {}, None, cherrypy.request.headers,
                                                   force=force)
                    completed = self.engine.upload_content(session, engine_topic, _id, indata, kwargs,
                                                           cherrypy.request.headers, force=force)
                    if completed:
                        self._set_location_header(main_topic, version, topic, _id)
                    else:
                        cherrypy.response.headers["Transaction-Id"] = _id
                    outdata = {"id": _id}
                elif topic == "ns_instances_content":
                    # creates NSR
                    _id = self.engine.new_item(rollback, session, engine_topic, indata, kwargs, force=force)
                    # creates nslcmop
                    indata["lcmOperationType"] = "instantiate"
                    indata["nsInstanceId"] = _id
                    self.engine.new_item(rollback, session, "nslcmops", indata, None)
                    self._set_location_header(main_topic, version, topic, _id)
                    outdata = {"id": _id}
                elif topic == "ns_instances" and item:
                    indata["lcmOperationType"] = item
                    indata["nsInstanceId"] = _id
                    _id = self.engine.new_item(rollback, session, "nslcmops", indata, kwargs)
                    self._set_location_header(main_topic, version, "ns_lcm_op_occs", _id)
                    outdata = {"id": _id}
                    cherrypy.response.status = HTTPStatus.ACCEPTED.value
                elif topic == "netslice_instances_content":
                    # creates NetSlice_Instance_record (NSIR)
                    _id = self.engine.new_item(rollback, session, engine_topic, indata, kwargs, force=force)
                    self._set_location_header(main_topic, version, topic, _id)
                    indata["lcmOperationType"] = "instantiate"
                    indata["nsiInstanceId"] = _id
                    self.engine.new_item(rollback, session, "nsilcmops", indata, kwargs)
                    outdata = {"id": _id}
                    
                elif topic == "netslice_instances" and item:
                    indata["lcmOperationType"] = item
                    indata["nsiInstanceId"] = _id
                    _id = self.engine.new_item(rollback, session, "nsilcmops", indata, kwargs)
                    self._set_location_header(main_topic, version, "nsi_lcm_op_occs", _id)
                    outdata = {"id": _id}
                    cherrypy.response.status = HTTPStatus.ACCEPTED.value
                else:
                    _id = self.engine.new_item(rollback, session, engine_topic, indata, kwargs,
                                               cherrypy.request.headers, force=force)
                    self._set_location_header(main_topic, version, topic, _id)
                    outdata = {"id": _id}
                    # TODO form NsdInfo when topic in ("ns_descriptors", "vnf_packages")
                cherrypy.response.status = HTTPStatus.CREATED.value

            elif method == "DELETE":
                if not _id:
                    outdata = self.engine.del_item_list(session, engine_topic, kwargs)
                    cherrypy.response.status = HTTPStatus.OK.value
                else:  # len(args) > 1
                    if topic == "ns_instances_content" and not force:
                        nslcmop_desc = {
                            "lcmOperationType": "terminate",
                            "nsInstanceId": _id,
                            "autoremove": True
                        }
                        opp_id = self.engine.new_item(rollback, session, "nslcmops", nslcmop_desc, None)
                        outdata = {"_id": opp_id}
                        cherrypy.response.status = HTTPStatus.ACCEPTED.value
                    elif topic == "netslice_instances_content" and not force:
                        nsilcmop_desc = {
                            "lcmOperationType": "terminate",
                            "nsiInstanceId": _id,
                            "autoremove": True
                        }
                        opp_id = self.engine.new_item(rollback, session, "nsilcmops", nsilcmop_desc, None)
                        outdata = {"_id": opp_id}
                        cherrypy.response.status = HTTPStatus.ACCEPTED.value
                    else:
                        self.engine.del_item(session, engine_topic, _id, force)
                        cherrypy.response.status = HTTPStatus.NO_CONTENT.value
                if engine_topic in ("vim_accounts", "sdns"):
                    cherrypy.response.status = HTTPStatus.ACCEPTED.value

            elif method in ("PUT", "PATCH"):
                outdata = None
                if not indata and not kwargs:
                    raise NbiException("Nothing to update. Provide payload and/or query string",
                                       HTTPStatus.BAD_REQUEST)
                if item in ("nsd_content", "package_content", "nst_content") and method == "PUT":
                    completed = self.engine.upload_content(session, engine_topic, _id, indata, kwargs,
                                                           cherrypy.request.headers, force=force)
                    if not completed:
                        cherrypy.response.headers["Transaction-Id"] = id
                else:
                    self.engine.edit_item(session, engine_topic, _id, indata, kwargs, force=force)
                cherrypy.response.status = HTTPStatus.NO_CONTENT.value
            else:
                raise NbiException("Method {} not allowed".format(method), HTTPStatus.METHOD_NOT_ALLOWED)
            return self._format_out(outdata, session, _format)
        except Exception as e:
            if isinstance(e, (NbiException, EngineException, DbException, FsException, MsgException, AuthException,
                              ValidationError)):
                http_code_value = cherrypy.response.status = e.http_code.value
                http_code_name = e.http_code.name
                cherrypy.log("Exception {}".format(e))
            else:
                http_code_value = cherrypy.response.status = HTTPStatus.BAD_REQUEST.value  # INTERNAL_SERVER_ERROR
                cherrypy.log("CRITICAL: Exception {}".format(e))
                http_code_name = HTTPStatus.BAD_REQUEST.name
            if hasattr(outdata, "close"):  # is an open file
                outdata.close()
            error_text = str(e)
            rollback.reverse()
            for rollback_item in rollback:
                try:
                    if rollback_item.get("operation") == "set":
                        self.engine.db.set_one(rollback_item["topic"], {"_id": rollback_item["_id"]},
                                               rollback_item["content"], fail_on_empty=False)
                    else:
                        self.engine.del_item(**rollback_item, session=session, force=True)
                except Exception as e2:
                    rollback_error_text = "Rollback Exception {}: {}".format(rollback_item, e2)
                    cherrypy.log(rollback_error_text)
                    error_text += ". " + rollback_error_text
            # if isinstance(e, MsgException):
            #     error_text = "{} has been '{}' but other modules cannot be informed because an error on bus".format(
            #         engine_topic[:-1], method, error_text)
            problem_details = {
                "code": http_code_name,
                "status": http_code_value,
                "detail": error_text,
            }
            return self._format_out(problem_details, session)
            # raise cherrypy.HTTPError(e.http_code.value, str(e))


# def validate_password(realm, username, password):
#     cherrypy.log("realm "+ str(realm))
#     if username == "admin" and password == "admin":
#         return True
#     return False


def _start_service():
    """
    Callback function called when cherrypy.engine starts
    Override configuration with env variables
    Set database, storage, message configuration
    Init database with admin/admin user password
    """
    cherrypy.log.error("Starting osm_nbi")
    # update general cherrypy configuration
    update_dict = {}

    engine_config = cherrypy.tree.apps['/osm'].config
    for k, v in environ.items():
        if not k.startswith("OSMNBI_"):
            continue
        k1, _, k2 = k[7:].lower().partition("_")
        if not k2:
            continue
        try:
            # update static configuration
            if k == 'OSMNBI_STATIC_DIR':
                engine_config["/static"]['tools.staticdir.dir'] = v
                engine_config["/static"]['tools.staticdir.on'] = True
            elif k == 'OSMNBI_SOCKET_PORT' or k == 'OSMNBI_SERVER_PORT':
                update_dict['server.socket_port'] = int(v)
            elif k == 'OSMNBI_SOCKET_HOST' or k == 'OSMNBI_SERVER_HOST':
                update_dict['server.socket_host'] = v
            elif k1 in ("server", "test", "auth", "log"):
                update_dict[k1 + '.' + k2] = v
            elif k1 in ("message", "database", "storage", "authentication"):
                # k2 = k2.replace('_', '.')
                if k2 in ("port", "db_port"):
                    engine_config[k1][k2] = int(v)
                else:
                    engine_config[k1][k2] = v

        except ValueError as e:
            cherrypy.log.error("Ignoring environ '{}': " + str(e))
        except Exception as e:
            cherrypy.log.warn("skipping environ '{}' on exception '{}'".format(k, e))

    if update_dict:
        cherrypy.config.update(update_dict)
        engine_config["global"].update(update_dict)

    # logging cherrypy
    log_format_simple = "%(asctime)s %(levelname)s %(name)s %(filename)s:%(lineno)s %(message)s"
    log_formatter_simple = logging.Formatter(log_format_simple, datefmt='%Y-%m-%dT%H:%M:%S')
    logger_server = logging.getLogger("cherrypy.error")
    logger_access = logging.getLogger("cherrypy.access")
    logger_cherry = logging.getLogger("cherrypy")
    logger_nbi = logging.getLogger("nbi")

    if "log.file" in engine_config["global"]:
        file_handler = logging.handlers.RotatingFileHandler(engine_config["global"]["log.file"],
                                                            maxBytes=100e6, backupCount=9, delay=0)
        file_handler.setFormatter(log_formatter_simple)
        logger_cherry.addHandler(file_handler)
        logger_nbi.addHandler(file_handler)
    # log always to standard output
    for format_, logger in {"nbi.server %(filename)s:%(lineno)s": logger_server,
                            "nbi.access %(filename)s:%(lineno)s": logger_access,
                            "%(name)s %(filename)s:%(lineno)s": logger_nbi
                            }.items():
        log_format_cherry = "%(asctime)s %(levelname)s {} %(message)s".format(format_)
        log_formatter_cherry = logging.Formatter(log_format_cherry, datefmt='%Y-%m-%dT%H:%M:%S')
        str_handler = logging.StreamHandler()
        str_handler.setFormatter(log_formatter_cherry)
        logger.addHandler(str_handler)

    if engine_config["global"].get("log.level"):
        logger_cherry.setLevel(engine_config["global"]["log.level"])
        logger_nbi.setLevel(engine_config["global"]["log.level"])

    # logging other modules
    for k1, logname in {"message": "nbi.msg", "database": "nbi.db", "storage": "nbi.fs"}.items():
        engine_config[k1]["logger_name"] = logname
        logger_module = logging.getLogger(logname)
        if "logfile" in engine_config[k1]:
            file_handler = logging.handlers.RotatingFileHandler(engine_config[k1]["logfile"],
                                                                maxBytes=100e6, backupCount=9, delay=0)
            file_handler.setFormatter(log_formatter_simple)
            logger_module.addHandler(file_handler)
        if "loglevel" in engine_config[k1]:
            logger_module.setLevel(engine_config[k1]["loglevel"])
    # TODO add more entries, e.g.: storage
    cherrypy.tree.apps['/osm'].root.engine.start(engine_config)
    cherrypy.tree.apps['/osm'].root.authenticator.start(engine_config)
    cherrypy.tree.apps['/osm'].root.engine.init_db(target_version=database_version)
    cherrypy.tree.apps['/osm'].root.authenticator.init_db(target_version=auth_database_version)
    # getenv('OSMOPENMANO_TENANT', None)


def _stop_service():
    """
    Callback function called when cherrypy.engine stops
    TODO: Ending database connections.
    """
    cherrypy.tree.apps['/osm'].root.engine.stop()
    cherrypy.log.error("Stopping osm_nbi")


def nbi(config_file):
    # conf = {
    #     '/': {
    #         #'request.dispatch': cherrypy.dispatch.MethodDispatcher(),
    #         'tools.sessions.on': True,
    #         'tools.response_headers.on': True,
    #         # 'tools.response_headers.headers': [('Content-Type', 'text/plain')],
    #     }
    # }
    # cherrypy.Server.ssl_module = 'builtin'
    # cherrypy.Server.ssl_certificate = "http/cert.pem"
    # cherrypy.Server.ssl_private_key = "http/privkey.pem"
    # cherrypy.Server.thread_pool = 10
    # cherrypy.config.update({'Server.socket_port': config["port"], 'Server.socket_host': config["host"]})

    # cherrypy.config.update({'tools.auth_basic.on': True,
    #    'tools.auth_basic.realm': 'localhost',
    #    'tools.auth_basic.checkpassword': validate_password})
    cherrypy.engine.subscribe('start', _start_service)
    cherrypy.engine.subscribe('stop', _stop_service)
    cherrypy.quickstart(Server(), '/osm', config_file)


def usage():
    print("""Usage: {} [options]
        -c|--config [configuration_file]: loads the configuration file (default: ./nbi.cfg)
        -h|--help: shows this help
        """.format(sys.argv[0]))
    # --log-socket-host HOST: send logs to this host")
    # --log-socket-port PORT: send logs using this port (default: 9022)")


if __name__ == '__main__':
    try:
        # load parameters and configuration
        opts, args = getopt.getopt(sys.argv[1:], "hvc:", ["config=", "help"])
        # TODO add  "log-socket-host=", "log-socket-port=", "log-file="
        config_file = None
        for o, a in opts:
            if o in ("-h", "--help"):
                usage()
                sys.exit()
            elif o in ("-c", "--config"):
                config_file = a
            # elif o == "--log-socket-port":
            #     log_socket_port = a
            # elif o == "--log-socket-host":
            #     log_socket_host = a
            # elif o == "--log-file":
            #     log_file = a
            else:
                assert False, "Unhandled option"
        if config_file:
            if not path.isfile(config_file):
                print("configuration file '{}' that not exist".format(config_file), file=sys.stderr)
                exit(1)
        else:
            for config_file in (__file__[:__file__.rfind(".")] + ".cfg", "./nbi.cfg", "/etc/osm/nbi.cfg"):
                if path.isfile(config_file):
                    break
            else:
                print("No configuration file 'nbi.cfg' found neither at local folder nor at /etc/osm/", file=sys.stderr)
                exit(1)
        nbi(config_file)
    except getopt.GetoptError as e:
        print(str(e), file=sys.stderr)
        # usage()
        exit(1)<|MERGE_RESOLUTION|>--- conflicted
+++ resolved
@@ -666,11 +666,7 @@
             if not main_topic or not version or not topic:
                 raise NbiException("URL must contain at least 'main_topic/version/topic'",
                                    HTTPStatus.METHOD_NOT_ALLOWED)
-<<<<<<< HEAD
-            if main_topic not in ("admin", "vnfpkgm", "nsd", "nslcm", "pdu"):
-=======
-            if main_topic not in ("admin", "vnfpkgm", "nsd", "nslcm", "nst", "nsilcm"):
->>>>>>> 07f3172e
+            if main_topic not in ("admin", "vnfpkgm", "nsd", "nslcm", "pdu", "nst", "nsilcm"):
                 raise NbiException("URL main_topic '{}' not supported".format(main_topic),
                                    HTTPStatus.METHOD_NOT_ALLOWED)
             if version != 'v1':
