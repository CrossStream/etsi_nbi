--- conflicted
+++ resolved
@@ -750,11 +750,7 @@
     def format_on_new(content, project_id=None, make_public=False):
         BaseTopic.format_on_new(content, project_id=project_id, make_public=make_public)
         content["_admin"]["onboardingState"] = "CREATED"
-<<<<<<< HEAD
         content["_admin"]["operationalState"] = "ENABLED"
-=======
-        content["_admin"]["operationalState"] = "DISABLED"
->>>>>>> 07f3172e
         content["_admin"]["usageState"] = "NOT_IN_USE"
 
     def check_conflict_on_del(self, session, _id, force=False):
