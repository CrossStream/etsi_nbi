# -*- coding: utf-8 -*-

# import logging
from uuid import uuid4
from http import HTTPStatus
from time import time
from copy import copy, deepcopy
from validation import validate_input, ValidationError, ns_instantiate, ns_action, ns_scale, nsi_instantiate
from base_topic import BaseTopic, EngineException, get_iterable
from descriptor_topics import DescriptorTopic

__author__ = "Alfonso Tierno <alfonso.tiernosepulveda@telefonica.com>"


class NsrTopic(BaseTopic):
    topic = "nsrs"
    topic_msg = "ns"

    def __init__(self, db, fs, msg):
        BaseTopic.__init__(self, db, fs, msg)

    def _check_descriptor_dependencies(self, session, descriptor):
        """
        Check that the dependent descriptors exist on a new descriptor or edition
        :param session: client session information
        :param descriptor: descriptor to be inserted or edit
        :return: None or raises exception
        """
        if not descriptor.get("nsdId"):
            return
        nsd_id = descriptor["nsdId"]
        if not self.get_item_list(session, "nsds", {"id": nsd_id}):
            raise EngineException("Descriptor error at nsdId='{}' references a non exist nsd".format(nsd_id),
                                  http_code=HTTPStatus.CONFLICT)

    @staticmethod
    def format_on_new(content, project_id=None, make_public=False):
        BaseTopic.format_on_new(content, project_id=project_id, make_public=make_public)
        content["_admin"]["nsState"] = "NOT_INSTANTIATED"

    def check_conflict_on_del(self, session, _id, force=False):
        if force:
            return
        nsr = self.db.get_one("nsrs", {"_id": _id})
        if nsr["_admin"].get("nsState") == "INSTANTIATED":
            raise EngineException("nsr '{}' cannot be deleted because it is in 'INSTANTIATED' state. "
                                  "Launch 'terminate' operation first; or force deletion".format(_id),
                                  http_code=HTTPStatus.CONFLICT)

    def delete(self, session, _id, force=False, dry_run=False):
        """
        Delete item by its internal _id
        :param session: contains the used login username, working project, and admin rights
        :param _id: server internal id
        :param force: indicates if deletion must be forced in case of conflict
        :param dry_run: make checking but do not delete
        :return: dictionary with deleted item _id. It raises EngineException on error: not found, conflict, ...
        """
        # TODO add admin to filter, validate rights
        BaseTopic.delete(self, session, _id, force, dry_run=True)
        if dry_run:
            return

        v = self.db.del_one("nsrs", {"_id": _id})
        self.db.del_list("nslcmops", {"nsInstanceId": _id})
        self.db.del_list("vnfrs", {"nsr-id-ref": _id})
        # set all used pdus as free
        self.db.set_list("pdus", {"_admin.usage.nsr_id": _id},
                         {"_admin.usageState": "NOT_IN_USE", "_admin.usage": None})
        self._send_msg("deleted", {"_id": _id})
        return v

    def new(self, rollback, session, indata=None, kwargs=None, headers=None, force=False, make_public=False):
        """
        Creates a new nsr into database. It also creates needed vnfrs
        :param rollback: list to append the created items at database in case a rollback must be done
        :param session: contains the used login username and working project
        :param indata: params to be used for the nsr
        :param kwargs: used to override the indata descriptor
        :param headers: http request headers
        :param force: If True avoid some dependence checks
        :param make_public: Make the created item public to all projects
        :return: the _id of nsr descriptor created at database
        """

        try:
            ns_request = self._remove_envelop(indata)
            # Override descriptor with query string kwargs
            self._update_input_with_kwargs(ns_request, kwargs)
            self._validate_input_new(ns_request, force)

            step = ""
            # look for nsr
            step = "getting nsd id='{}' from database".format(ns_request.get("nsdId"))
            _filter = {"_id": ns_request["nsdId"]}
            _filter.update(BaseTopic._get_project_filter(session, write=False, show_all=True))
            nsd = self.db.get_one("nsds", _filter)

            nsr_id = str(uuid4())
            now = time()
            step = "filling nsr from input data"
            nsr_descriptor = {
                "name": ns_request["nsName"],
                "name-ref": ns_request["nsName"],
                "short-name": ns_request["nsName"],
                "admin-status": "ENABLED",
                "nsd": nsd,
                "datacenter": ns_request["vimAccountId"],
                "resource-orchestrator": "osmopenmano",
                "description": ns_request.get("nsDescription", ""),
                "constituent-vnfr-ref": [],

                "operational-status": "init",    # typedef ns-operational-
                "config-status": "init",         # typedef config-states
                "detailed-status": "scheduled",

                "orchestration-progress": {},
                # {"networks": {"active": 0, "total": 0}, "vms": {"active": 0, "total": 0}},

                "crete-time": now,
                "nsd-name-ref": nsd["name"],
                "operational-events": [],   # "id", "timestamp", "description", "event",
                "nsd-ref": nsd["id"],
                "instantiate_params": ns_request,
                "ns-instance-config-ref": nsr_id,
                "id": nsr_id,
                "_id": nsr_id,
                # "input-parameter": xpath, value,
                "ssh-authorized-key": ns_request.get("key-pair-ref"),  # TODO remove
            }
            ns_request["nsr_id"] = nsr_id
            # Create vld
            if nsd.get("vld"):
                nsr_descriptor["vld"] = []
                for nsd_vld in nsd.get("vld"):
                    nsr_descriptor["vld"].append(
                        {key: nsd_vld[key] for key in ("id", "vim-network-name") if key in nsd_vld})

            # Create VNFR
            needed_vnfds = {}
            for member_vnf in nsd.get("constituent-vnfd", ()):
                vnfd_id = member_vnf["vnfd-id-ref"]
                step = "getting vnfd id='{}' constituent-vnfd='{}' from database".format(
                    member_vnf["vnfd-id-ref"], member_vnf["member-vnf-index"])
                if vnfd_id not in needed_vnfds:
                    # Obtain vnfd
                    vnfd = DescriptorTopic.get_one_by_id(self.db, session, "vnfds", vnfd_id)
                    vnfd.pop("_admin")
                    needed_vnfds[vnfd_id] = vnfd
                else:
                    vnfd = needed_vnfds[vnfd_id]
                step = "filling vnfr  vnfd-id='{}' constituent-vnfd='{}'".format(
                    member_vnf["vnfd-id-ref"], member_vnf["member-vnf-index"])
                vnfr_id = str(uuid4())
                vnfr_descriptor = {
                    "id": vnfr_id,
                    "_id": vnfr_id,
                    "nsr-id-ref": nsr_id,
                    "member-vnf-index-ref": member_vnf["member-vnf-index"],
                    "created-time": now,
                    # "vnfd": vnfd,        # at OSM model.but removed to avoid data duplication TODO: revise
                    "vnfd-ref": vnfd_id,
                    "vnfd-id": vnfd["_id"],    # not at OSM model, but useful
                    "vim-account-id": None,
                    "vdur": [],
                    "connection-point": [],
                    "ip-address": None,  # mgmt-interface filled by LCM
                }

                # Create vld
                if vnfd.get("internal-vld"):
                    vnfr_descriptor["vld"] = []
                    for vnfd_vld in vnfd.get("internal-vld"):
                        vnfr_descriptor["vld"].append(
                            {key: vnfd_vld[key] for key in ("id", "vim-network-name") if key in vnfd_vld})

                vnfd_mgmt_cp = vnfd["mgmt-interface"].get("cp")
                for cp in vnfd.get("connection-point", ()):
                    vnf_cp = {
                        "name": cp["name"],
                        "connection-point-id": cp.get("id"),
                        "id": cp.get("id"),
                        # "ip-address", "mac-address" # filled by LCM
                        # vim-id  # TODO it would be nice having a vim port id
                    }
                    vnfr_descriptor["connection-point"].append(vnf_cp)
                for vdu in vnfd.get("vdu", ()):
                    vdur = {
                        "vdu-id-ref": vdu["id"],
                        # TODO      "name": ""     Name of the VDU in the VIM
                        "ip-address": None,  # mgmt-interface filled by LCM
                        # "vim-id", "flavor-id", "image-id", "management-ip" # filled by LCM
                        "internal-connection-point": [],
                        "interfaces": [],
                    }
                    if vdu.get("pdu-type"):
                        vdur["pdu-type"] = vdu["pdu-type"]
                    # TODO volumes: name, volume-id
                    for icp in vdu.get("internal-connection-point", ()):
                        vdu_icp = {
                            "id": icp["id"],
                            "connection-point-id": icp["id"],
                            "name": icp.get("name"),
                            # "ip-address", "mac-address" # filled by LCM
                            # vim-id  # TODO it would be nice having a vim port id
                        }
                        vdur["internal-connection-point"].append(vdu_icp)
                    for iface in vdu.get("interface", ()):
                        vdu_iface = {
                            "name": iface.get("name"),
                            # "ip-address", "mac-address" # filled by LCM
                            # vim-id  # TODO it would be nice having a vim port id
                        }
                        if vnfd_mgmt_cp and iface.get("external-connection-point-ref") == vnfd_mgmt_cp:
                            vdu_iface["mgmt-vnf"] = True
                        if iface.get("mgmt-interface"):
                            vdu_iface["mgmt-interface"] = True  # TODO change to mgmt-vdu

                        # look for network where this interface is connected
                        if iface.get("external-connection-point-ref"):
                            for nsd_vld in get_iterable(nsd.get("vld")):
                                for nsd_vld_cp in get_iterable(nsd_vld.get("vnfd-connection-point-ref")):
                                    if nsd_vld_cp.get("vnfd-connection-point-ref") == \
                                            iface["external-connection-point-ref"] and \
                                            nsd_vld_cp.get("member-vnf-index-ref") == member_vnf["member-vnf-index"]:
                                        vdu_iface["ns-vld-id"] = nsd_vld["id"]
                                        break
                                else:
                                    continue
                                break
                        elif iface.get("internal-connection-point-ref"):
                            for vnfd_ivld in get_iterable(vnfd.get("internal-vld")):
                                for vnfd_ivld_icp in get_iterable(vnfd_ivld.get("internal-connection-point")):
                                    if vnfd_ivld_icp.get("id-ref") == iface["internal-connection-point-ref"]:
                                        vdu_iface["vnf-vld-id"] = vnfd_ivld["id"]
                                        break
                                else:
                                    continue
                                break

                        vdur["interfaces"].append(vdu_iface)
                    count = vdu.get("count", 1)
                    if count is None:
                        count = 1
                    count = int(count)    # TODO remove when descriptor serialized with payngbind
                    for index in range(0, count):
                        if index:
                            vdur = deepcopy(vdur)
                        vdur["_id"] = str(uuid4())
                        vdur["count-index"] = index
                        vnfr_descriptor["vdur"].append(vdur)

                step = "creating vnfr vnfd-id='{}' constituent-vnfd='{}' at database".format(
                    member_vnf["vnfd-id-ref"], member_vnf["member-vnf-index"])

                # add at database
                BaseTopic.format_on_new(vnfr_descriptor, session["project_id"], make_public=make_public)
                self.db.create("vnfrs", vnfr_descriptor)
                rollback.append({"topic": "vnfrs", "_id": vnfr_id})
                nsr_descriptor["constituent-vnfr-ref"].append(vnfr_id)

            step = "creating nsr at database"
            self.format_on_new(nsr_descriptor, session["project_id"], make_public=make_public)
            self.db.create("nsrs", nsr_descriptor)
            rollback.append({"topic": "nsrs", "_id": nsr_id})
            return nsr_id
        except Exception as e:
            self.logger.exception("Exception {} at NsrTopic.new()".format(e), exc_info=True)
            raise EngineException("Error {}: {}".format(step, e))
        except ValidationError as e:
            raise EngineException(e, HTTPStatus.UNPROCESSABLE_ENTITY)

    def edit(self, session, _id, indata=None, kwargs=None, force=False, content=None):
        raise EngineException("Method edit called directly", HTTPStatus.INTERNAL_SERVER_ERROR)


class VnfrTopic(BaseTopic):
    topic = "vnfrs"
    topic_msg = None

    def __init__(self, db, fs, msg):
        BaseTopic.__init__(self, db, fs, msg)

    def delete(self, session, _id, force=False, dry_run=False):
        raise EngineException("Method delete called directly", HTTPStatus.INTERNAL_SERVER_ERROR)

    def edit(self, session, _id, indata=None, kwargs=None, force=False, content=None):
        raise EngineException("Method edit called directly", HTTPStatus.INTERNAL_SERVER_ERROR)

    def new(self, rollback, session, indata=None, kwargs=None, headers=None, force=False, make_public=False):
        # Not used because vnfrs are created and deleted by NsrTopic class directly
        raise EngineException("Method new called directly", HTTPStatus.INTERNAL_SERVER_ERROR)


class NsLcmOpTopic(BaseTopic):
    topic = "nslcmops"
    topic_msg = "ns"
    operation_schema = {    # mapping between operation and jsonschema to validate
        "instantiate": ns_instantiate,
        "action": ns_action,
        "scale": ns_scale,
        "terminate": None,
    }

    def __init__(self, db, fs, msg):
        BaseTopic.__init__(self, db, fs, msg)

    def _check_ns_operation(self, session, nsr, operation, indata):
        """
        Check that user has enter right parameters for the operation
        :param session:
        :param operation: it can be: instantiate, terminate, action, TODO: update, heal
        :param indata: descriptor with the parameters of the operation
        :return: None
        """
        vnfds = {}
        vim_accounts = []
        nsd = nsr["nsd"]

        def check_valid_vnf_member_index(member_vnf_index):
            # TODO change to vnfR
            for vnf in nsd["constituent-vnfd"]:
                if member_vnf_index == vnf["member-vnf-index"]:
                    vnfd_id = vnf["vnfd-id-ref"]
                    if vnfd_id not in vnfds:
                        vnfds[vnfd_id] = self.db.get_one("vnfds", {"id": vnfd_id})
                    return vnfds[vnfd_id]
            else:
                raise EngineException("Invalid parameter member_vnf_index='{}' is not one of the "
                                      "nsd:constituent-vnfd".format(member_vnf_index))

        def _check_vnf_instantiation_params(in_vnfd, vnfd):

            for in_vdu in get_iterable(in_vnfd.get("vdu")):
                for vdu in get_iterable(vnfd.get("vdu")):
                    if in_vdu["id"] == vdu["id"]:
                        for volume in get_iterable(in_vdu.get("volume")):
                            for volumed in get_iterable(vdu.get("volumes")):
                                if volumed["name"] == volume["name"]:
                                    break
                            else:
                                raise EngineException("Invalid parameter vnf[member-vnf-index='{}']:vdu[id='{}']:"
                                                      "volume:name='{}' is not present at vnfd:vdu:volumes list".
                                                      format(in_vnf["member-vnf-index"], in_vdu["id"],
                                                             volume["name"]))
                        for in_iface in get_iterable(in_vdu["interface"]):
                            for iface in get_iterable(vdu.get("interface")):
                                if in_iface["name"] == iface["name"]:
                                    break
                            else:
                                raise EngineException("Invalid parameter vnf[member-vnf-index='{}']:vdu[id='{}']:"
                                                      "interface[name='{}'] is not present at vnfd:vdu:interface"
                                                      .format(in_vnf["member-vnf-index"], in_vdu["id"],
                                                              in_iface["name"]))
                        break
                else:
                    raise EngineException("Invalid parameter vnf[member-vnf-index='{}']:vdu[id='{}'] is is not present "
                                          "at vnfd:vdu".format(in_vnf["member-vnf-index"], in_vdu["id"]))

            for in_ivld in get_iterable(in_vnfd.get("internal-vld")):
                for ivld in get_iterable(vnfd.get("internal-vld")):
                    if in_ivld["name"] == ivld["name"] or in_ivld["name"] == ivld["id"]:
                        for in_icp in get_iterable(in_ivld["internal-connection-point"]):
                            for icp in ivld["internal-connection-point"]:
                                if in_icp["id-ref"] == icp["id-ref"]:
                                    break
                            else:
                                raise EngineException("Invalid parameter vnf[member-vnf-index='{}']:internal-vld[name"
                                                      "='{}']:internal-connection-point[id-ref:'{}'] is not present at "
                                                      "vnfd:internal-vld:name/id:internal-connection-point"
                                                      .format(in_vnf["member-vnf-index"], in_ivld["name"],
                                                              in_icp["id-ref"], vnfd["id"]))
                        break
                else:
                    raise EngineException("Invalid parameter vnf[member-vnf-index='{}']:internal-vld:name='{}'"
                                          " is not present at vnfd '{}'".format(in_vnf["member-vnf-index"],
                                                                                in_ivld["name"], vnfd["id"]))

        def check_valid_vim_account(vim_account):
            if vim_account in vim_accounts:
                return
            try:
                db_filter = self._get_project_filter(session, write=False, show_all=True)
                db_filter["_id"] = vim_account
                self.db.get_one("vim_accounts", db_filter)
            except Exception:
                raise EngineException("Invalid vimAccountId='{}' not present for the project".format(vim_account))
            vim_accounts.append(vim_account)

        if operation == "action":
            # check vnf_member_index
            if indata.get("vnf_member_index"):
                indata["member_vnf_index"] = indata.pop("vnf_member_index")    # for backward compatibility
            if not indata.get("member_vnf_index"):
                raise EngineException("Missing 'member_vnf_index' parameter")
            vnfd = check_valid_vnf_member_index(indata["member_vnf_index"])
            # check primitive
            for config_primitive in get_iterable(vnfd.get("vnf-configuration", {}).get("config-primitive")):
                if indata["primitive"] == config_primitive["name"]:
                    # check needed primitive_params are provided
                    if indata.get("primitive_params"):
                        in_primitive_params_copy = copy(indata["primitive_params"])
                    else:
                        in_primitive_params_copy = {}
                    for paramd in get_iterable(config_primitive.get("parameter")):
                        if paramd["name"] in in_primitive_params_copy:
                            del in_primitive_params_copy[paramd["name"]]
                        elif not paramd.get("default-value"):
                            raise EngineException("Needed parameter {} not provided for primitive '{}'".format(
                                paramd["name"], indata["primitive"]))
                    # check no extra primitive params are provided
                    if in_primitive_params_copy:
                        raise EngineException("parameter/s '{}' not present at vnfd for primitive '{}'".format(
                            list(in_primitive_params_copy.keys()), indata["primitive"]))
                    break
            else:
                raise EngineException("Invalid primitive '{}' is not present at vnfd".format(indata["primitive"]))
        if operation == "scale":
            vnfd = check_valid_vnf_member_index(indata["scaleVnfData"]["scaleByStepData"]["member-vnf-index"])
            for scaling_group in get_iterable(vnfd.get("scaling-group-descriptor")):
                if indata["scaleVnfData"]["scaleByStepData"]["scaling-group-descriptor"] == scaling_group["name"]:
                    break
            else:
                raise EngineException("Invalid scaleVnfData:scaleByStepData:scaling-group-descriptor '{}' is not "
                                      "present at vnfd:scaling-group-descriptor".format(
                                          indata["scaleVnfData"]["scaleByStepData"]["scaling-group-descriptor"]))
        if operation == "instantiate":
            # check vim_account
            check_valid_vim_account(indata["vimAccountId"])
            for in_vnf in get_iterable(indata.get("vnf")):
                vnfd = check_valid_vnf_member_index(in_vnf["member-vnf-index"])
                _check_vnf_instantiation_params(in_vnf, vnfd)
                if in_vnf.get("vimAccountId"):
                    check_valid_vim_account(in_vnf["vimAccountId"])

            for in_vld in get_iterable(indata.get("vld")):
                for vldd in get_iterable(nsd.get("vld")):
                    if in_vld["name"] == vldd["name"] or in_vld["name"] == vldd["id"]:
                        break
                else:
                    raise EngineException("Invalid parameter vld:name='{}' is not present at nsd:vld".format(
                        in_vld["name"]))

    def _look_for_pdu(self, session, rollback, vnfr, vim_account, vnfr_update, vnfr_update_rollback):
        """
        Look for a free PDU in the catalog matching vdur type and interfaces. Fills vnfr.vdur with the interface
        (ip_address, ...) information.
        Modifies PDU _admin.usageState to 'IN_USE'
        
        :param session: client session information
        :param rollback: list with the database modifications to rollback if needed
        :param vnfr: vnfr to be updated. It is modified with pdu interface info if pdu is found
        :param vim_account: vim_account where this vnfr should be deployed
        :param vnfr_update: dictionary filled by this method with changes to be done at database vnfr
        :param vnfr_update_rollback: dictionary filled by this method with original content of vnfr in case a rollback
                                     of the changed vnfr is needed

        :return: List of PDU interfaces that are connected to an existing VIM network. Each item contains:
                 "vim-network-name": used at VIM
                  "name": interface name
                  "vnf-vld-id": internal VNFD vld where this interface is connected, or
                  "ns-vld-id": NSD vld where this interface is connected.
                  NOTE: One, and only one between 'vnf-vld-id' and 'ns-vld-id' contains a value. The other will be None
        """

        ifaces_forcing_vim_network = []
        for vdur_index, vdur in enumerate(get_iterable(vnfr.get("vdur"))):
            if not vdur.get("pdu-type"):
                continue
            pdu_type = vdur.get("pdu-type")
            pdu_filter = self._get_project_filter(session, write=True, show_all=True)
            pdu_filter["vim_accounts"] = vim_account
            pdu_filter["type"] = pdu_type
            pdu_filter["_admin.operationalState"] = "ENABLED"
<<<<<<< HEAD
            pdu_filter["_admin.usageState"] = "NOT_IN_USE"
=======
            pdu_filter["_admin.usageState"] = "NOT_IN_USE",
>>>>>>> 07f3172e
            # TODO feature 1417: "shared": True,

            available_pdus = self.db.get_list("pdus", pdu_filter)
            for pdu in available_pdus:
                # step 1 check if this pdu contains needed interfaces:
                match_interfaces = True
                for vdur_interface in vdur["interfaces"]:
                    for pdu_interface in pdu["interfaces"]:
                        if pdu_interface["name"] == vdur_interface["name"]:
                            # TODO feature 1417: match per mgmt type
                            break
                    else:  # no interface found for name
                        match_interfaces = False
                        break
                if match_interfaces:
                    break
            else:
                raise EngineException(
                    "No PDU of type={} at vim_account={} found for member_vnf_index={}, vdu={} matching interface "
                    "names".format(pdu_type, vim_account, vnfr["member-vnf-index-ref"], vdur["vdu-id-ref"]))

            # step 2. Update pdu
            rollback_pdu = {
                "_admin.usageState": pdu["_admin"]["usageState"],
                "_admin.usage.vnfr_id": None,
                "_admin.usage.nsr_id": None,
                "_admin.usage.vdur": None,
            }
            self.db.set_one("pdus", {"_id": pdu["_id"]},
                            {"_admin.usageState": "IN_USE",
                             "_admin.usage.vnfr_id": vnfr["_id"],
                             "_admin.usage.nsr_id": vnfr["nsr-id-ref"],
                             "_admin.usage.vdur": vdur["vdu-id-ref"]}
                            )
            rollback.append({"topic": "pdus", "_id": pdu["_id"], "operation": "set", "content": rollback_pdu})

            # step 3. Fill vnfr info by filling vdur
            vdu_text = "vdur.{}".format(vdur_index)
            vnfr_update_rollback[vdu_text + ".pdu-id"] = None
            vnfr_update[vdu_text + ".pdu-id"] = pdu["_id"]
            for iface_index, vdur_interface in enumerate(vdur["interfaces"]):
                for pdu_interface in pdu["interfaces"]:
                    if pdu_interface["name"] == vdur_interface["name"]:
                        iface_text = vdu_text + ".interfaces.{}".format(iface_index)
                        for k, v in pdu_interface.items():
                            if k in ("ip-address", "mac-address"):  # TODO: switch-xxxxx must be inserted
                                vnfr_update[iface_text + ".{}".format(k)] = v
                                vnfr_update_rollback[iface_text + ".{}".format(k)] = vdur_interface.get(v)
                        if pdu_interface.get("ip-address"):
                            if vdur_interface.get("mgmt-interface"):
                                vnfr_update_rollback[vdu_text + ".ip-address"] = vdur.get("ip-address")
                                vnfr_update[vdu_text + ".ip-address"] = pdu_interface["ip-address"]
                            if vdur_interface.get("mgmt-vnf"):
                                vnfr_update_rollback["ip-address"] = vnfr.get("ip-address")
                                vnfr_update["ip-address"] = pdu_interface["ip-address"]
                        if pdu_interface.get("vim-network-name"):  # or pdu_interface.get("vim-network-id"):
                            ifaces_forcing_vim_network.append({
                                # "vim-network-id": pdu_interface.get("vim-network-id"),
                                "vim-network-name": pdu_interface.get("vim-network-name"),
                                "name": vdur_interface.get("vnf-vld-id") or vdur_interface.get("ns-vld-id"),
                                "vnf-vld-id": vdur_interface.get("vnf-vld-id"),
                                "ns-vld-id": vdur_interface.get("ns-vld-id")})
                        break

        return ifaces_forcing_vim_network

    def _update_vnfrs(self, session, rollback, nsr, indata):
        vnfrs = None
        # get vnfr
        nsr_id = nsr["_id"]
        vnfrs = self.db.get_list("vnfrs", {"nsr-id-ref": nsr_id})

        for vnfr in vnfrs:
            vnfr_update = {}
            vnfr_update_rollback = {}
            member_vnf_index = vnfr["member-vnf-index-ref"]
            # update vim-account-id

            vim_account = indata["vimAccountId"]
            # check instantiate parameters
            for vnf_inst_params in get_iterable(indata.get("vnf")):
                if vnf_inst_params["member-vnf-index"] != member_vnf_index:
                    continue
                if vnf_inst_params.get("vimAccountId"):
                    vim_account = vnf_inst_params.get("vimAccountId")

            vnfr_update["vim-account-id"] = vim_account
            vnfr_update_rollback["vim-account-id"] = vnfr.get("vim-account-id")

            # get pdu
            ifaces_forcing_vim_network = self._look_for_pdu(session, rollback, vnfr, vim_account, vnfr_update,
                                                            vnfr_update_rollback)

            # updata database vnfr
            self.db.set_one("vnfrs", {"_id": vnfr["_id"]}, vnfr_update)
            rollback.append({"topic": "vnfrs", "_id": vnfr["_id"], "operation": "set", "content": vnfr_update_rollback})

            # Update indada in case pdu forces to use a concrete vim-network-name
            # TODO check if user has already insert a vim-network-name and raises an error
            if not ifaces_forcing_vim_network:
                continue
            for iface_info in ifaces_forcing_vim_network:
                if iface_info.get("ns-vld-id"):
                    if "vld" not in indata:
                        indata["vld"] = []
                    indata["vld"].append({key: iface_info[key] for key in
                                          ("name", "vim-network-name", "vim-network-id") if iface_info.get(key)})

                elif iface_info.get("vnf-vld-id"):
                    if "vnf" not in indata:
                        indata["vnf"] = []
                    indata["vnf"].append({
                        "member-vnf-index": member_vnf_index,
                        "internal-vld": [{key: iface_info[key] for key in
                                          ("name", "vim-network-name", "vim-network-id") if iface_info.get(key)}]
                    })

    @staticmethod
    def _create_nslcmop(nsr_id, operation, params):
        """
        Creates a ns-lcm-opp content to be stored at database.
        :param nsr_id: internal id of the instance
        :param operation: instantiate, terminate, scale, action, ...
        :param params: user parameters for the operation
        :return: dictionary following SOL005 format
        """
        now = time()
        _id = str(uuid4())
        nslcmop = {
            "id": _id,
            "_id": _id,
            "operationState": "PROCESSING",  # COMPLETED,PARTIALLY_COMPLETED,FAILED_TEMP,FAILED,ROLLING_BACK,ROLLED_BACK
            "statusEnteredTime": now,
            "nsInstanceId": nsr_id,
            "lcmOperationType": operation,
            "startTime": now,
            "isAutomaticInvocation": False,
            "operationParams": params,
            "isCancelPending": False,
            "links": {
                "self": "/osm/nslcm/v1/ns_lcm_op_occs/" + _id,
                "nsInstance": "/osm/nslcm/v1/ns_instances/" + nsr_id,
            }
        }
        return nslcmop

    def new(self, rollback, session, indata=None, kwargs=None, headers=None, force=False, make_public=False,
            slice_object=False):
        """
        Performs a new operation over a ns
        :param rollback: list to append created items at database in case a rollback must to be done
        :param session: contains the used login username and working project
        :param indata: descriptor with the parameters of the operation. It must contains among others
            nsInstanceId: _id of the nsr to perform the operation
            operation: it can be: instantiate, terminate, action, TODO: update, heal
        :param kwargs: used to override the indata descriptor
        :param headers: http request headers
        :param force: If True avoid some dependence checks
        :param make_public: Make the created item public to all projects
        :return: id of the nslcmops
        """
        try:
            # Override descriptor with query string kwargs
            self._update_input_with_kwargs(indata, kwargs)
            operation = indata["lcmOperationType"]
            nsInstanceId = indata["nsInstanceId"]

            validate_input(indata, self.operation_schema[operation])
            # get ns from nsr_id
            _filter = BaseTopic._get_project_filter(session, write=True, show_all=False)
            _filter["_id"] = nsInstanceId
            nsr = self.db.get_one("nsrs", _filter)

            # initial checking
            if not nsr["_admin"].get("nsState") or nsr["_admin"]["nsState"] == "NOT_INSTANTIATED":
                if operation == "terminate" and indata.get("autoremove"):
                    # NSR must be deleted
                    return self.delete(session, nsInstanceId)
                if operation != "instantiate":
                    raise EngineException("ns_instance '{}' cannot be '{}' because it is not instantiated".format(
                        nsInstanceId, operation), HTTPStatus.CONFLICT)
            else:
                if operation == "instantiate" and not indata.get("force"):
                    raise EngineException("ns_instance '{}' cannot be '{}' because it is already instantiated".format(
                        nsInstanceId, operation), HTTPStatus.CONFLICT)
            self._check_ns_operation(session, nsr, operation, indata)

            if operation == "instantiate":
                self._update_vnfrs(session, rollback, nsr, indata)

            nslcmop_desc = self._create_nslcmop(nsInstanceId, operation, indata)
            self.format_on_new(nslcmop_desc, session["project_id"], make_public=make_public)
            _id = self.db.create("nslcmops", nslcmop_desc)
            rollback.append({"topic": "nslcmops", "_id": _id})
            if not slice_object:
                self.msg.write("ns", operation, nslcmop_desc)
            return _id
        except ValidationError as e:
            raise EngineException(e, HTTPStatus.UNPROCESSABLE_ENTITY)
        # except DbException as e:
        #     raise EngineException("Cannot get ns_instance '{}': {}".format(e), HTTPStatus.NOT_FOUND)

    def delete(self, session, _id, force=False, dry_run=False):
        raise EngineException("Method delete called directly", HTTPStatus.INTERNAL_SERVER_ERROR)

    def edit(self, session, _id, indata=None, kwargs=None, force=False, content=None):
        raise EngineException("Method edit called directly", HTTPStatus.INTERNAL_SERVER_ERROR)


class NsiTopic(BaseTopic):
    topic = "nsis"
    topic_msg = "nsi"

    def __init__(self, db, fs, msg):
        BaseTopic.__init__(self, db, fs, msg)

    def _check_descriptor_dependencies(self, session, descriptor):
        """
        Check that the dependent descriptors exist on a new descriptor or edition
        :param session: client session information
        :param descriptor: descriptor to be inserted or edit
        :return: None or raises exception
        """
        if not descriptor.get("nst-ref"):
            return
        nstd_id = descriptor["nst-ref"]
        if not self.get_item_list(session, "nsts", {"id": nstd_id}):
            raise EngineException("Descriptor error at nst-ref='{}' references a non exist nstd".format(nstd_id),
                                  http_code=HTTPStatus.CONFLICT)

    @staticmethod
    def format_on_new(content, project_id=None, make_public=False):
        BaseTopic.format_on_new(content, project_id=project_id, make_public=make_public)

    def check_conflict_on_del(self, session, _id, force=False):
        if force:
            return
        nsi = self.db.get_one("nsis", {"_id": _id})
        if nsi["_admin"].get("nsiState") == "INSTANTIATED":
            raise EngineException("nsi '{}' cannot be deleted because it is in 'INSTANTIATED' state. "
                                  "Launch 'terminate' operation first; or force deletion".format(_id),
                                  http_code=HTTPStatus.CONFLICT)

    def delete(self, session, _id, force=False, dry_run=False):
        """
        Delete item by its internal _id
        :param session: contains the used login username, working project, and admin rights
        :param _id: server internal id
        :param force: indicates if deletion must be forced in case of conflict
        :param dry_run: make checking but do not delete
        :return: dictionary with deleted item _id. It raises EngineException on error: not found, conflict, ...
        """
        # TODO add admin to filter, validate rights
        BaseTopic.delete(self, session, _id, force, dry_run=True)
        if dry_run:
            return

        # deletes NetSlice instance object
        v = self.db.del_one("nsis", {"_id": _id})

        # makes a temporal list of nsilcmops objects related to the _id given and deletes them from db
        _filter = {"netsliceInstanceId": _id} 
        self.db.del_list("nsilcmops", _filter)

        _filter = {"operationParams.netsliceInstanceId": _id}
        nslcmops_list = self.db.get_list("nslcmops", _filter)

        for id_item in nslcmops_list:
            _filter = {"_id": id_item}
            nslcmop = self.db.get_one("nslcmops", _filter)
            nsr_id = nslcmop["operationParams"]["nsr_id"]
            NsrTopic.delete(self, session, nsr_id, force=False, dry_run=False)
        self._send_msg("deleted", {"_id": _id})
        return v

    def new(self, rollback, session, indata=None, kwargs=None, headers=None, force=False, make_public=False):
        """
        Creates a new netslice instance record into database. It also creates needed nsrs and vnfrs
        :param rollback: list to append the created items at database in case a rollback must be done
        :param session: contains the used login username and working project
        :param indata: params to be used for the nsir
        :param kwargs: used to override the indata descriptor
        :param headers: http request headers
        :param force: If True avoid some dependence checks
        :param make_public: Make the created item public to all projects
        :return: the _id of nsi descriptor created at database
        """

        try:
            slice_request = self._remove_envelop(indata)
            # Override descriptor with query string kwargs
            self._update_input_with_kwargs(slice_request, kwargs)
            self._validate_input_new(slice_request, force)

            step = ""
            # look for nstd
            self.logger.info(str(slice_request))
            step = "getting nstd id='{}' from database".format(slice_request.get("nstdId"))
            _filter = {"id": slice_request["nstdId"]}
            _filter.update(BaseTopic._get_project_filter(session, write=False, show_all=True))
            nstd = self.db.get_one("nsts", _filter)
            nstd.pop("_admin", None)
            nstd.pop("_id", None)
            nsi_id = str(uuid4())
            step = "filling nsi_descriptor with input data"

            # "instantiation-parameters.netslice-subnet": []
            # TODO: Equal as template for now
            nsi_descriptor = {
                "id": nsi_id,
                "nst-ref": nstd["id"],
                "instantiation-parameters": {
                    "netslice-subnet": []
                },
                "network-slice-template": nstd,
                "_id": nsi_id,
            }

            # Creating netslice-subnet_record. 
            needed_nsds = {}
            services = []
            for member_ns in nstd["netslice-subnet"]:
                nsd_id = member_ns["nsd-ref"]
                step = "getting nstd id='{}' constituent-nsd='{}' from database".format(
                    member_ns["nsd-ref"], member_ns["id"])
                if nsd_id not in needed_nsds:
                    # Obtain nsd
                    nsd = DescriptorTopic.get_one_by_id(self.db, session, "nsds", nsd_id)
                    nsd.pop("_admin")
                    needed_nsds[nsd_id] = nsd
                    member_ns["_id"] = needed_nsds[nsd_id].get("_id")
                    services.append(member_ns)
                else:
                    nsd = needed_nsds[nsd_id]
                    member_ns["_id"] = needed_nsds[nsd_id].get("_id")
                    services.append(member_ns)

                step = "filling nsir nsd-id='{}' constituent-nsd='{}' from database".format(
                    member_ns["nsd-ref"], member_ns["id"])

            step = "creating nsi at database"
            self.format_on_new(nsi_descriptor, session["project_id"], make_public=make_public)
            nsi_descriptor["_admin"]["nsiState"] = "NOT_INSTANTIATED"          

            # creates Network Services records (NSRs)
            step = "creating nsrs at database using NsrTopic.new()"
            nsrs_list = []
            for service in services:
                indata_ns = {}
                indata_ns["nsdId"] = service["_id"]
                indata_ns["nsName"] = service["name"]
                indata_ns["vimAccountId"] = indata.get("vimAccountId")
                indata_ns["nsDescription"] = service["description"]
                indata_ns["key-pair-ref"] = None
                # NsrTopic(rollback, session, indata_ns, kwargs, headers, force)
                _id_nsr = NsrTopic.new(self, rollback, session, indata_ns, kwargs, headers, force)
                nsrs_item = {"nsrId": _id_nsr}
                nsrs_list.append(nsrs_item)

            # Adding the nsrs list to the nsi
            nsi_descriptor["_admin"]["nsrs-detailed-list"] = nsrs_list
            # Creating the entry in the database
            self.db.create("nsis", nsi_descriptor)
            rollback.append({"topic": "nsis", "_id": nsi_id})
            return nsi_id
        except Exception as e:
            self.logger.exception("Exception {} at NsiTopic.new()".format(e), exc_info=True)
            raise EngineException("Error {}: {}".format(step, e))
        except ValidationError as e:
            raise EngineException(e, HTTPStatus.UNPROCESSABLE_ENTITY)

    def edit(self, session, _id, indata=None, kwargs=None, force=False, content=None):
        raise EngineException("Method edit called directly", HTTPStatus.INTERNAL_SERVER_ERROR)


class NsiLcmOpTopic(BaseTopic):
    topic = "nsilcmops"
    topic_msg = "nsi"
    operation_schema = {  # mapping between operation and jsonschema to validate
        "instantiate": nsi_instantiate,
        "terminate": None
    }

    def __init__(self, db, fs, msg):
        BaseTopic.__init__(self, db, fs, msg)

    def _check_nsi_operation(self, session, nsir, operation, indata):
        """
        Check that user has enter right parameters for the operation
        :param session:
        :param operation: it can be: instantiate, terminate, action, TODO: update, heal
        :param indata: descriptor with the parameters of the operation
        :return: None
        """
        nsds = {}
        nstd = nsir["network-slice-template"]

        def check_valid_netslice_subnet_id(nsId):
            # TODO change to vnfR (??)
            for ns in nstd["netslice-subnet"]:
                if nsId == ns["id"]:
                    nsd_id = ns["nsd-ref"]
                    if nsd_id not in nsds:
                        nsds[nsd_id] = self.db.get_one("nsds", {"id": nsd_id})
                    return nsds[nsd_id]
            else:
                raise EngineException("Invalid parameter nsId='{}' is not one of the "
                                      "nst:netslice-subnet".format(nsId))
        if operation == "instantiate":
            # check the existance of netslice-subnet items
            for in_nst in get_iterable(indata.get("netslice-subnet")):           
                nstd = check_valid_netslice_subnet_id(in_nst["nsdId"])

    def _create_nsilcmop(self, session, netsliceInstanceId, operation, params):
        now = time()
        _id = str(uuid4())
        nsilcmop = {
            "id": _id,
            "_id": _id,
            "operationState": "PROCESSING",  # COMPLETED,PARTIALLY_COMPLETED,FAILED_TEMP,FAILED,ROLLING_BACK,ROLLED_BACK
            "statusEnteredTime": now,
            "netsliceInstanceId": netsliceInstanceId,
            "lcmOperationType": operation,
            "startTime": now,
            "isAutomaticInvocation": False,
            "operationParams": params,
            "isCancelPending": False,
            "links": {
                "self": "/osm/nsilcm/v1/nsi_lcm_op_occs/" + _id,
                "nsInstance": "/osm/nsilcm/v1/netslice_instances/" + netsliceInstanceId,
            }
        }
        return nsilcmop

    def new(self, rollback, session, indata=None, kwargs=None, headers=None, force=False, make_public=False):
        """
        Performs a new operation over a ns
        :param rollback: list to append created items at database in case a rollback must to be done
        :param session: contains the used login username and working project
        :param indata: descriptor with the parameters of the operation. It must contains among others
            nsiInstanceId: _id of the nsir to perform the operation
            operation: it can be: instantiate, terminate, action, TODO: update, heal
        :param kwargs: used to override the indata descriptor
        :param headers: http request headers
        :param force: If True avoid some dependence checks
        :param make_public: Make the created item public to all projects
        :return: id of the nslcmops
        """
        try:
            # Override descriptor with query string kwargs
            self._update_input_with_kwargs(indata, kwargs)
            operation = indata["lcmOperationType"]
            nsiInstanceId = indata["nsiInstanceId"]
            validate_input(indata, self.operation_schema[operation])

            # get nsi from nsiInstanceId
            _filter = BaseTopic._get_project_filter(session, write=True, show_all=False)
            _filter["_id"] = nsiInstanceId
            nsir = self.db.get_one("nsis", _filter)

            # initial checking
            if not nsir["_admin"].get("nsiState") or nsir["_admin"]["nsiState"] == "NOT_INSTANTIATED":
                if operation == "terminate" and indata.get("autoremove"):
                    # NSIR must be deleted
                    return self.delete(session, nsiInstanceId)
                if operation != "instantiate":
                    raise EngineException("netslice_instance '{}' cannot be '{}' because it is not instantiated".format(
                        nsiInstanceId, operation), HTTPStatus.CONFLICT)
            else:
                if operation == "instantiate" and not indata.get("force"):
                    raise EngineException("netslice_instance '{}' cannot be '{}' because it is already instantiated".
                                          format(nsiInstanceId, operation), HTTPStatus.CONFLICT)
            
            # Creating all the NS_operation (nslcmop)
            # Get service list from db
            nsrs_list = nsir["_admin"]["nsrs-detailed-list"]
            nslcmops = []
            for nsr_item in nsrs_list:
                service = self.db.get_one("nsrs", {"_id": nsr_item["nsrId"]})
                indata_ns = {}
                indata_ns = service["instantiate_params"]
                indata_ns["lcmOperationType"] = operation
                indata_ns["nsInstanceId"] = service["_id"]
                # Including netslice_id in the ns instantiate Operation
                indata_ns["netsliceInstanceId"] = nsiInstanceId
                del indata_ns["key-pair-ref"]
                nsi_NsLcmOpTopic = NsLcmOpTopic(self.db, self.fs, self.msg)
                # Creating NS_LCM_OP with the flag slice_object=True to not trigger the service instantiation 
                # message via kafka bus
                nslcmop = nsi_NsLcmOpTopic.new(rollback, session, indata_ns, kwargs, headers, force, slice_object=True)
                nslcmops.append(nslcmop)

            # Creates nsilcmop
            indata["nslcmops_ids"] = nslcmops
            self._check_nsi_operation(session, nsir, operation, indata)
            nsilcmop_desc = self._create_nsilcmop(session, nsiInstanceId, operation, indata)
            self.format_on_new(nsilcmop_desc, session["project_id"], make_public=make_public)
            _id = self.db.create("nsilcmops", nsilcmop_desc)
            rollback.append({"topic": "nsilcmops", "_id": _id})
            self.msg.write("nsi", operation, nsilcmop_desc)
            return _id
        except ValidationError as e:
            raise EngineException(e, HTTPStatus.UNPROCESSABLE_ENTITY)
        # except DbException as e:
        #     raise EngineException("Cannot get nsi_instance '{}': {}".format(e), HTTPStatus.NOT_FOUND)

    def delete(self, session, _id, force=False, dry_run=False):
        raise EngineException("Method delete called directly", HTTPStatus.INTERNAL_SERVER_ERROR)

    def edit(self, session, _id, indata=None, kwargs=None, force=False, content=None):
        raise EngineException("Method edit called directly", HTTPStatus.INTERNAL_SERVER_ERROR)<|MERGE_RESOLUTION|>--- conflicted
+++ resolved
@@ -472,11 +472,7 @@
             pdu_filter["vim_accounts"] = vim_account
             pdu_filter["type"] = pdu_type
             pdu_filter["_admin.operationalState"] = "ENABLED"
-<<<<<<< HEAD
             pdu_filter["_admin.usageState"] = "NOT_IN_USE"
-=======
-            pdu_filter["_admin.usageState"] = "NOT_IN_USE",
->>>>>>> 07f3172e
             # TODO feature 1417: "shared": True,
 
             available_pdus = self.db.get_list("pdus", pdu_filter)
